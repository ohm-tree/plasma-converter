from typing import TYPE_CHECKING, Any, Callable, Iterator, Optional

import numpy as np
from wayfinder.games import *

from src.lean.lean_game import LeanGame, LeanMove, LeanState
from src.workers.worker import *

# Todo: prompts are *data*; they can be stored in files and read from configs.

COMPLETION_PROMPT = """Complete the following Lean 4 code.
The tactic state is:
```lean4
{tactic_state}
```
Here is the Lean 4 code so far:
```lean4
{header}
{problem}
{old_code}
"""  # No 3 backticks at the end, so the model can complete the code.


CONTEXT_PROMPT = """This is a partial Lean 4 proof.
```lean4
{header}
{problem}
{old_code}
```
Here is the tactic state at this point:
```lean4
{tactic_state}
```
QUESTION:
Please summarize what we have proven so far.
Please summarize the current tactic state of the proof.
Then, please discuss whether or not the proof is on the right track. Are we proving useful lemmas? Are we using the right tactics? Are we missing any key insights?
ANSWER:
"""

VALUE_PROMPT = """Here is the tactic state at this point:
```lean4
{tactic_state}
```
Rate the likelihood that this proof will succeed on a scale of 0 (very unlikely) to 100 (very likely).
Please reason step by step, and put your final answer within \\boxed{{}}.
{context}
Likelihood: $\\boxed{{"""


def parse_value_response(output: str, logger: logging.Logger) -> dict:
    """
    Parse the output of the policy-value worker into a dict.
    """
    output_end = output.find('}')
    if output_end != -1:
        output = output[:output_end].strip()
    # drop all non-numeric characters
    output = [
        c for c in output if c.isdigit() or c == '.'
    ]
    output = ''.join(output)
    try:
        rating = float(output)
    except ValueError:
        logger.warning(
            f"Rating not a number. Returning 0. Output: {output}")
        return {
            'rating': 0
        }

    return {
        'rating': (rating - 50) / 50
    }


class LazyLeanAgent(Agent[LeanGame, LeanState, LeanMove]):
    def __init__(self,
                 game: LeanGame,
                 worker: Worker,
                 request_formula: str,
                 max_num_completions: int,
                 valueless: bool = False,
                 ):
        """
        """
        super().__init__(game=game)
        self.worker = worker
        self.request_formula = request_formula
        self.max_num_completions = max_num_completions

        self.valueless = valueless

    async def max_moves(self, state: LeanState) -> int:
        """
        Returns the maximum number of moves.
        """
        return self.max_num_completions

    async def amount_to_request(self,
                                state: LeanState,
                                current_num_children: int,
                                num_visits: int,
                                child_num_visits: np.ndarray,
                                child_priors: np.ndarray,
                                child_total_value: np.ndarray,
                                child_Q: np.ndarray,
                                child_U: np.ndarray,
                                c: float,
                                expand_initial_value: float) -> tuple[int, Optional[int]]:
        """
        Returns the amount of moves to request.
        """
        if self.request_formula == "sqrt":
            max_moves = await self.max_moves(state)
            current = await self.len_active_moves(state)
            if current < 4:
                return (max(1, current), min(4, max_moves))
            if current * current < num_visits:
                return (min(current, max_moves), min(current * 2, max_moves))
            # We don't need more
            return (min(current, max_moves), None)
        if self.request_formula == "log":
            max_moves = await self.max_moves(state)
            current = await self.len_active_moves(state)
            if current < 4:
                return (max(1, current), min(4, max_moves))
            if 2 ** current < num_visits:
                return (min(current, max_moves), min(current * 2, max_moves))
            return (min(current, max_moves), None)
        if self.request_formula == "conservative":
            max_moves = await self.max_moves(state)
            current = await self.len_active_moves(state)
            if current < 4:
                return (max(1, current), min(4, max_moves))

            current_best = np.max(child_Q + c * child_U)
            if expand_initial_value >= current_best:
                return (min(current, max_moves), min(current * 2, max_moves))
            return (min(current, max_moves), None)
        if self.request_formula == "pure":
            max_moves = await self.max_moves(state)
            current = await self.len_active_moves(state)
            if current < 4:
                return (max(1, current), min(4, max_moves))

            current_best = np.max(child_Q + c * child_U)

            # simulate a maximally likely new child.
            remaining_probability = max(1 - np.sum(child_priors), 0)
            new_U = remaining_probability * np.sqrt(num_visits)

            if expand_initial_value + c * new_U >= current_best:
                return (min(current, max_moves), min(current * 2, max_moves))
            return (min(current, max_moves), None)

        raise ValueError(f"Unknown request formula: {self.request_formula}")

    async def require_new_move(
        self,
        state: LeanState,
        min_num_moves: int,
        max_num_moves: Optional[int] = None
    ) -> bool:
        """
        Behavior:

        On each pass, attempts to generate exactly max_num_moves completions.

        Always makes at least one pass, and stops when there are at least min_num_moves completions.
        """

        if max_num_moves is None:
            max_num_moves = min_num_moves

        if max_num_moves > self.max_num_completions:
            raise ValueError(
                "The number of completions requested is greater than the maximum number of completions.")

        if state not in self.active_move_cache:
            self.active_move_cache[state] = []

        # TODO: as the number of queries increases, we should scale the temperature up for more variety.
        while True:
            num_queries_needed = max_num_moves - \
                len(self.active_move_cache[state])

            if num_queries_needed <= 0:
                # Just make it bullet-proof.
                break

            # Scale the temperature up as the number of queries increases.
            completions = await self.LLM_rollout(state, num_queries_needed, max_num_moves ** 0.1)

            active_move_set = set(self.active_move_cache[state])
            for i in range(len(completions)):
                move = LeanMove(completions[i]['text'])
                probability = completions[i]['cumulative_logprob']
                probability = np.exp(probability)
                if move not in active_move_set:
                    self.active_move_cache[state].append(move)
                    self.policy_cache[hash((state, move))] = probability
                    active_move_set.add(move)

            if len(self.active_move_cache[state]) >= min_num_moves:
                break

        return True

    async def LLM_rollout(self, state: LeanState, num_completions: int, temperature: float) -> str:
        """
        Completes a state.
        """
<<<<<<< HEAD
        prompt = 'Complete the following Lean 4 code with explanatory comments.' + \
            '```lean\n' + self.game.header + self.game.problem + \
            state.code + \
            "\n  /-- Tactic state:\n" + '\n'.join(['  ' + line for line in state.tactic_state.strip().splitlines()]) + "\n  -/\n" + \
            "  --" 
        # prompt = 'Complete the following Lean 4 code.\n' + \
        #     'The tactic state is:\n' + \
        #     state.tactic_state.strip()+'\n```lean\n' + self.game.header + self.game.problem + \
        #     state.code
=======

        prompt = COMPLETION_PROMPT.format(
            tactic_state=state.tactic_state,
            header=self.game.header,
            problem=self.game.problem,
            old_code=state.code,
        )
>>>>>>> 2e4cbf8b

        completion = await self.worker.query(
            task={
                'prompt': prompt,
                'n': num_completions,
                'temperature': temperature,
                'channel': self.worker.name,
            },
            channel='completion'
        )

        # TODO: make this a named dict
        res: list[dict[str, Any]] = completion['result']

        if len(res) < num_completions:
            self.worker.logger.warning(
                f"Only received {len(res)} completions, expected {num_completions}.")
            self.worker.logger.warning(
                "This is likely due to the LLM query being too long.")
            self.worker.logger.warning(
                "The expected output on failure is [{'text': '', 'token_ids': (), 'cumulative_logprob': 0.0}]")
            self.worker.logger.warning(f"Length of Prompt: {len(prompt)}")
            self.worker.logger.warning(f"Response: {res}")

        for i in range(len(res)):
            if res[i]['text'].endswith('```'):
                res[i]['text'] = res[i]['text'][:-3]
            if not res[i]['text'].endswith('\n'):
                res[i]['text'] += '\n'
        return res

    async def policy(self, state: LeanState, move: LeanMove) -> float:
        """
        Returns the policy for the game state.
        """
        if hash((state, move)) in self.policy_cache:
            return self.policy_cache[hash((state, move))]
        else:
            raise ValueError(
                "The probability of this move in this state has not been calculated.")

    async def value(self, state: LeanState):
        """
        This function is called before the comments are generated.
        """
        if self.valueless:
            return 0

        lean_game_dict = {
            "header": self.game.header,
            "problem": self.game.problem,
            "old_code": state.code,
            "tactic_state": state.tactic_state,
            'channel': self.worker.name,
        }

        context = await self.worker.query(
            task={
                'prompt': CONTEXT_PROMPT.format(**lean_game_dict),
                'channel': self.worker.name,
            },
            channel='context'
        )

        value = await self.worker.query(
            task={
                'prompt': VALUE_PROMPT.format(**lean_game_dict, context=context['result'][0]['text']),
                'channel': self.worker.name,
            },
            channel='value'
        )

        return parse_value_response(
            value['result'][0]['text'],
            self.worker.logger
        )['rating']<|MERGE_RESOLUTION|>--- conflicted
+++ resolved
@@ -211,7 +211,6 @@
         """
         Completes a state.
         """
-<<<<<<< HEAD
         prompt = 'Complete the following Lean 4 code with explanatory comments.' + \
             '```lean\n' + self.game.header + self.game.problem + \
             state.code + \
@@ -221,15 +220,6 @@
         #     'The tactic state is:\n' + \
         #     state.tactic_state.strip()+'\n```lean\n' + self.game.header + self.game.problem + \
         #     state.code
-=======
-
-        prompt = COMPLETION_PROMPT.format(
-            tactic_state=state.tactic_state,
-            header=self.game.header,
-            problem=self.game.problem,
-            old_code=state.code,
-        )
->>>>>>> 2e4cbf8b
 
         completion = await self.worker.query(
             task={
