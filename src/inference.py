--- conflicted
+++ resolved
@@ -55,7 +55,6 @@
 """
 
 
-<<<<<<< HEAD
 def collate_results():
     # look in the results folder for all the results
     # collate them into a single file
@@ -109,8 +108,6 @@
                 f"Test: {num_solved[run]['test']}/{denominator[run]['test']}\n")
 
 
-=======
->>>>>>> 2e4cbf8b
 def run_inference():
     run_name = config['run_name'] + time.strftime("_%Y-%m-%d_%H-%M-%S")
 
