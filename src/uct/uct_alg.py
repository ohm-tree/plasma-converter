--- conflicted
+++ resolved
@@ -48,7 +48,6 @@
     lean_waiting: Dict[int, Tuple[LeanGameState, float]] = {}
     iters = 0
 
-<<<<<<< HEAD
     sum_completion_time = 0
     sum_context_time = 0
     sum_lean_time = 0
@@ -58,19 +57,6 @@
 
     absolute_start_time = time.time()
     dead_time = 0
-=======
-    while True:
-        self.logger.info(f"Number of iterations: {iters}")
-        self.logger.info(
-            f"Number of completion_waiting: {len(completion_waiting)}")
-        self.logger.info(f"Number of context_waiting: {len(context_waiting)}")
-        self.logger.info(f"Number of lean_waiting: {len(lean_waiting)}")
-
-        self.logger.info(f"Number visits: {root.child_number_visits}")
-        self.logger.info(f"Prior policy: {root.child_priors}")
-        self.logger.info(f"Q values: {root.child_Q()}")
-        self.logger.info(f"U values: {root.child_U()}")
->>>>>>> 3b8f2056
 
     while not victorious_death:
         dead_time_start = time.time()
@@ -128,13 +114,9 @@
 
         # Load any results from the completion queue, lean queue, and context_queue.
         # and enqueue them all to the lean_queue and context_queue.
-<<<<<<< HEAD
         if worker_queue.empty() and (iters >= num_iters or len(completion_waiting) + len(context_waiting) + len(lean_waiting) >= 10):
             # just be patient i guess. don't clog up cpu spinning.
             time.sleep(1)
-=======
-
->>>>>>> 3b8f2056
         while not worker_queue.empty():
             activity = True
             result = worker_queue.get()
@@ -142,7 +124,6 @@
             time_init: float
             if result['type'] == 'completion':
                 # Find the node that requested this completion.
-<<<<<<< HEAD
                 node, time_init = completion_waiting.pop(
                     result['completion_task_id'])
 
@@ -153,10 +134,6 @@
                 sum_completion_time += time_taken
                 total_completion += 1
 
-=======
-                node: UCTNode = completion_waiting.pop(
-                    result['completion_task_id'])
->>>>>>> 3b8f2056
                 # Update the node with the completion.
                 state: LeanGameState = node.game_state
                 state.post_LLM_rollout(result['output'])
