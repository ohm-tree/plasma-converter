--- conflicted
+++ resolved
@@ -79,20 +79,14 @@
     }
     )
         for i in range(distributed_config['num_lean_procs'])]
-<<<<<<< HEAD
 
     # Start all processes
     for w in worker_procs + completion_procs + policy_value_procs + lean_procs:
         w.start()
-=======
->>>>>>> fe2b9ace
 
-    # Start all processes
+    # Wait for one hour then terminate all
+    time.sleep(3600)
     for w in worker_procs + completion_procs + policy_value_procs + lean_procs:
-<<<<<<< HEAD
         w.terminate()
 
-    print("All processes have been terminated.")
-=======
-        w.start()
->>>>>>> fe2b9ace
+    print("All processes have been terminated.")