--- conflicted
+++ resolved
@@ -11,75 +11,12 @@
 from src.workers.types import LeanTaskType, LeanWorkerType
 from src.workers.worker import *
 
-<<<<<<< HEAD
-    import pexpect
-
-    HOME_DIR = os.path.expanduser('~')
-    DEFAULT_LAKE_PATH = f'{HOME_DIR}/.elan/bin/lake'
-    DEFAULT_LEAN_WORKSPACE = 'mathlib4/'
-=======
 HOME_DIR = os.path.expanduser('~')
 DEFAULT_LAKE_PATH = f'{HOME_DIR}/.elan/bin/lake'
 DEFAULT_LEAN_WORKSPACE = 'mathlib4/'
->>>>>>> 3b8f2056
 
 LEAN4_DEFAULT_HEADER = "import Mathlib\nimport Aesop\n\nset_option maxHeartbeats 0\n\nopen BigOperators Real Nat Topology Rat\n\n"
 
-<<<<<<< HEAD
-    def send_code_read_json(cmd, child: pexpect.spawn, timeout_start=60, timeout_cat=60, timeout_finish=60, kill=False):
-        try:
-            return _send_code_read_json(cmd, child, timeout_start=timeout_start, timeout_cat=timeout_cat, timeout_finish=timeout_finish, kill=kill)
-        except Exception as e:
-            return {'system_error': str(e)}
-
-    def _send_code_read_json(cmd, child: pexpect.spawn, timeout_start=60, timeout_cat=60, timeout_finish=60, kill=False):
-        """
-        Note that there's actually no reason to make the timeouts super short. Timeouts aren't usually indicative
-        of buggy code, they're just due to variance in the time it takes to run the code. So, we can just set them
-        to be very long.
-        """
-
-        cmd_json = json.dumps(cmd)
-        print("cmd_json", cmd_json)
-        child.send(cmd_json + "\r\n")
-        # Read the input itself.
-        # This should be printed instantly, so timeout is set to 1 second.
-        child.expect_exact(cmd_json + "\r\n", timeout=timeout_cat)
-        assert child.after.decode('utf-8') == cmd_json + "\r\n"
-        # print("Sent code to Lean4 REPL.")
-
-        # Read the output.
-        # This code is critical; the repl seems to print out some
-        # strange non-json stuff before the actual json output,
-        # including characters that delete the previous input,
-        # such that it doesn't show up in debug output.
-        child.expect_exact("{", timeout=timeout_start)
-        res = "{"
-        # print("Received start of output from Lean4 REPL.")
-        # while res is not a valid json string, read lines.
-        # All of the lines should print essentially instantly,
-        # so there are no timeouts in this loop.
-        start_time = time.time()
-        while True:
-            res = res + child.readline().decode('utf-8')
-            try:
-                # print all chars in res
-                json.loads(res.strip())
-                break
-            except json.JSONDecodeError as e:
-                # print(e)
-                pass
-            if time.time() - start_time > timeout_finish:
-                raise TimeoutError("Lean4 REPL timed out.")
-            # time.sleep(0.1)
-
-        # kill
-        if kill:
-            child.close()
-        return json.loads(res)
-
-    def setup_repl():
-=======
 
 def send_code_read_json(cmd, timeout_start=600, timeout_cat=600, timeout_finish=600, _child: Optional[pexpect.spawn] = None, kill=False):
     try:
@@ -95,7 +32,6 @@
     to be very long.
     """
     if _child is None:
->>>>>>> 3b8f2056
         child = pexpect.spawn(
             f"{DEFAULT_LAKE_PATH} exe repl",
             cwd=DEFAULT_LEAN_WORKSPACE)
@@ -136,42 +72,10 @@
             raise TimeoutError("Lean4 REPL timed out.")
         # time.sleep(0.1)
 
-<<<<<<< HEAD
-        # Use the unprotected version to avoid error-loops.
-        # I *know* this can never fail, so we set timeouts massive.
-        _send_code_read_json(
-            {
-                "cmd": LEAN4_DEFAULT_HEADER,
-                # "allTactics": True,
-                # "tactics": True,
-            },
-            child=child,
-            timeout_start=600,
-            timeout_cat=600,
-            timeout_finish=600
-        )
-        return child
-
-    # I live in src/workers/
-    WORKER_DIR = os.path.dirname(os.path.abspath(__file__))
-    SRC_DIR = os.path.dirname(WORKER_DIR)
-    ROOT_DIR = os.path.dirname(SRC_DIR)
-
-    # give myself a custom logging file.
-    os.makedirs(f"{ROOT_DIR}/logs/{run_name}", exist_ok=True)
-    logger = logging.getLogger()
-    logger.setLevel(logging.INFO)
-    fh = logging.FileHandler(f"logs/{run_name}/lean_worker_{task_id}.log")
-    formatter = logging.Formatter('%(asctime)s - %(levelname)s - %(message)s')
-    fh.setFormatter(formatter)
-    logger.addHandler(fh)
-    logger.info(f"Starting lean worker {task_id}.")
-=======
     # kill
     if kill:
         child.close()
     return json.loads(res)
->>>>>>> 3b8f2056
 
 
 def setup_repl():
@@ -220,12 +124,7 @@
             # "allTactics": True,
             # "tactics": True,
             "env": 0
-<<<<<<< HEAD
-        }, child)
-
-=======
         }, _child=self.child)
->>>>>>> 3b8f2056
         # if result is error, try restarting the repl.
         if 'system_error' in result:
             self.logger.error(
@@ -240,27 +139,10 @@
                 # "allTactics": True,
                 # "tactics": True,
                 "env": 0
-<<<<<<< HEAD
-            }, child)
-
-        result = {
-            'mcts_worker_id': input_data['mcts_worker_id'],
-            'lean_task_id': input_data['lean_task_id'],
-            'result': result,
-            'type': 'lean'
-        }
-        worker_queues[input_data['mcts_worker_id']].put(
-            result
-        )
-        logger.info(str(result))
-    print("Lean worker is dead.")
-    logger.info("Lean worker is dead.")
-=======
             }, _child=self.child)
 
         self.enqueue_response(
             response=result,
             task=input_data
         )
-        self.logger.info(str(result))
->>>>>>> 3b8f2056
+        self.logger.info(str(result))