"""
Entry point for the completion worker process.
"""

<<<<<<< HEAD
    from vllm import LLM, SamplingParams
    from vllm.distributed.parallel_state import (
        destroy_distributed_environment,
        destroy_model_parallel,
    )

    os.environ["CUDA_VISIBLE_DEVICES"] = ",".join(map(str, gpu_set))

    # TODO: stuff all of the configs into a config file.
    # llm = LLM(model="deepseek-ai/DeepSeek-Prover-V1.5-RL",
    #           max_num_batched_tokens=8192,
    #           trust_remote_code=True,
    #           dtype="float16",
    #           tensor_parallel_size=len(gpu_set))
    llm = LLM(model="deepseek-ai/DeepSeek-Prover-V1.5-RL",
              max_num_batched_tokens=8192,
              trust_remote_code=True,
              #   enforce_eager=True,
              tensor_parallel_size=len(gpu_set),
              swap_space=16
              )

    sampling_params = SamplingParams(
        **config['sampling']
    )

    while True:
        # check for kill signals from the master queue.
        try:
            kill_signal = completion_queue.get_nowait()
            print(
                f"Worker {completion_worker_id} received kill signal: {kill_signal}")
            if kill_signal == "kill":
                break
        except queue.Empty:
            pass

        my_tasks = []
        # tasks should take the form
        # {
        #   'mcts_worker_id': int, # The worker task id that generated this task.
        #   'completion_task_id': int, # The specific completion task id of this task.
        #   'task': str # The task to complete, a string prompt.
        #   'type': str # Should be 'completion'
        # }
        try:
            new_task = global_completion_queue.get(timeout=30)
        except queue.Empty:
            pass
        else:
            assert new_task['type'] == 'completion'
            my_tasks.append(new_task)
=======
from typing import Dict, List
>>>>>>> 3b8f2056

from vllm import RequestOutput

from src.workers.llm_worker import LLMWorker
from src.workers.types import CompletionTaskType, CompletionWorkerType
from src.workers.worker import *


class CompletionWorker(LLMWorker):
    def __init__(self,
                 config: dict,
                 run_name: str,
                 task_id: int,
                 gpu_set: List[int],
                 queues: Dict[Union[TaskType, WorkerIdentifer]],
                 ):
        super().__init__(
            worker_id=WorkerIdentifer(
                CompletionWorkerType, task_id),
            queues=queues,
            run_name=run_name,
            gpu_set=gpu_set,
            LLM_kwargs=None,  # Default to the LLM constructor.
            sampling_kwargs=config['sampling_params']
        )
        self.config = config

    def loop(self):
        my_tasks: Iterable[WorkerTask] = self.spin_deque_task(
            task_type=CompletionTaskType,
            timeout=30,
            max_tasks=self.config['batch_size'],
        )
        self.logger.info(
            f"Received {len(my_tasks)} tasks.")

        if len(my_tasks) == 0:
            # Spinlock, disappointing, but there's nothing to do.
            return
        # We have tasks to complete.
        input_data = [
            i.task for i in my_tasks
        ]
        outputs: List[RequestOutput] = self.generate(
            input_data,
            sampling_params=self.sampling_params
        )
        for i in range(len(outputs)):
<<<<<<< HEAD
            result = {
                'mcts_worker_id': my_tasks[i]['mcts_worker_id'],
                'completion_task_id': my_tasks[i]['completion_task_id'],
                'output': outputs[i].outputs[0].text,
                'type': 'completion'
            }
            logger.info(str(result))

            worker_queues[my_tasks[i]['mcts_worker_id']].put(result)

    destroy_model_parallel()
    destroy_distributed_environment()
    del llm.llm_engine.model_executor
    del llm
    gc.collect()
    print("Completion worker " + str(completion_worker_id) + " is dead.")
    logger.info("Completion worker " + str(completion_worker_id) + " is dead.")
=======
            output = outputs[i].outputs[0].text
            self.logger.info(output)
            self.enqueue_response(
                response=output,
                task=my_tasks[i]
            )
>>>>>>> 3b8f2056
<|MERGE_RESOLUTION|>--- conflicted
+++ resolved
@@ -2,7 +2,74 @@
 Entry point for the completion worker process.
 """
 
-<<<<<<< HEAD
+from typing import Dict, List
+
+
+def main(
+        config: dict,
+        run_name: str,
+        completion_worker_id: int,
+        gpu_set: List[int],
+        master_queue: multiprocessing.Queue,
+        completion_queue: multiprocessing.Queue,
+        worker_queues: Dict[int, multiprocessing.Queue],
+        global_completion_queue: multiprocessing.Queue,
+):
+    """
+    Entry point for the lean worker process.
+    """
+    import logging
+    import os
+    import queue
+
+    # I live in src/workers/
+    WORKER_DIR = os.path.dirname(os.path.abspath(__file__))
+    SRC_DIR = os.path.dirname(WORKER_DIR)
+    ROOT_DIR = os.path.dirname(SRC_DIR)
+
+    # give myself a custom logging file.
+    os.makedirs(f"{ROOT_DIR}/logs/{run_name}", exist_ok=True)
+    logger = logging.getLogger()
+    logger.setLevel(logging.INFO)
+    fh = logging.FileHandler(
+        f"logs/{run_name}/completion_worker_{completion_worker_id}.log")
+    formatter = logging.Formatter('%(asctime)s - %(levelname)s - %(message)s')
+    fh.setFormatter(formatter)
+    logger.addHandler(fh)
+    logger.info(f"Starting completion worker {completion_worker_id}.")
+
+    # detect the type of gpus available.
+    # If there is at least one A100 80GB or H100,
+    # tensor parallelization is not needed.
+    # Else, check that there are at least 4 V100s.
+    # and set tensor_parallel_size=4
+
+    # num_devices = torch.cuda.device_count()
+    # device_counts = {}
+    # for i in range(num_devices):
+    #     device_name = torch.cuda.get_device_name(i)
+    #     if device_name in device_counts:
+    #         device_counts[device_name] += 1
+    #     else:
+    #         device_counts[device_name] = 1
+
+    # print(f"Worker {completion_worker_id} detected the following devices: {device_counts}")
+
+    # if "A100-SXM4-80GB" in device_counts or "H100-SXM4-80GB" in device_counts:
+    #     tensor_parallel_size = 1
+    #     llm = LLM(model="deepseek-ai/DeepSeek-Prover-V1.5-RL",
+    #               max_num_batched_tokens=8192,
+    #               trust_remote_code=True
+    #               )
+    # elif "Tesla V100-SXM2-16GB" in device_counts:
+    #     if device_counts["Tesla V100-SXM2-16GB"] >= 4:
+    #         tensor_parallel_size = 4
+    #     else:
+    #         raise ValueError("Not enough Tesla V100-SXM2-16GB GPUs available.")
+
+    # Set up vllm stuff.
+    import gc
+
     from vllm import LLM, SamplingParams
     from vllm.distributed.parallel_state import (
         destroy_distributed_environment,
@@ -55,10 +122,17 @@
         else:
             assert new_task['type'] == 'completion'
             my_tasks.append(new_task)
-=======
-from typing import Dict, List
->>>>>>> 3b8f2056
 
+        while len(my_tasks) < config['batch_size']:
+            try:
+                task = global_completion_queue.get_nowait()
+            except queue.Empty:
+                break
+            assert task['type'] == 'completion'
+            my_tasks.append(task)
+
+        logger.info(
+            f"Worker {completion_worker_id} received {len(my_tasks)} tasks.")
 from vllm import RequestOutput
 
 from src.workers.llm_worker import LLMWorker
@@ -106,29 +180,9 @@
             sampling_params=self.sampling_params
         )
         for i in range(len(outputs)):
-<<<<<<< HEAD
-            result = {
-                'mcts_worker_id': my_tasks[i]['mcts_worker_id'],
-                'completion_task_id': my_tasks[i]['completion_task_id'],
-                'output': outputs[i].outputs[0].text,
-                'type': 'completion'
-            }
-            logger.info(str(result))
-
-            worker_queues[my_tasks[i]['mcts_worker_id']].put(result)
-
-    destroy_model_parallel()
-    destroy_distributed_environment()
-    del llm.llm_engine.model_executor
-    del llm
-    gc.collect()
-    print("Completion worker " + str(completion_worker_id) + " is dead.")
-    logger.info("Completion worker " + str(completion_worker_id) + " is dead.")
-=======
             output = outputs[i].outputs[0].text
             self.logger.info(output)
             self.enqueue_response(
                 response=output,
                 task=my_tasks[i]
-            )
->>>>>>> 3b8f2056
+            )