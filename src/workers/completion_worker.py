import multiprocessing
from typing import Dict, List


def main(
        config: dict,
        run_name: str,
        completion_worker_id: int,
        gpu_set: List[int],
        master_queue: multiprocessing.Queue,
        completion_queue: multiprocessing.Queue,
        worker_queues: Dict[int, multiprocessing.Queue],
        global_completion_queue: multiprocessing.Queue,
):
    """
    Entry point for the lean worker process.
    """
    import logging
    import os
    import queue

    # I live in src/workers/
    WORKER_DIR = os.path.dirname(os.path.abspath(__file__))
    SRC_DIR = os.path.dirname(WORKER_DIR)
    ROOT_DIR = os.path.dirname(SRC_DIR)

    # give myself a custom logging file.
    os.makedirs(f"{ROOT_DIR}/logs/{run_name}", exist_ok=True)
    logger = logging.getLogger()
    logger.setLevel(logging.INFO)
    fh = logging.FileHandler(
        f"logs/{run_name}/completion_worker_{completion_worker_id}.log")
    formatter = logging.Formatter('%(asctime)s - %(levelname)s - %(message)s')
    fh.setFormatter(formatter)
    logger.addHandler(fh)
    logger.info(f"Starting completion worker {completion_worker_id}.")

    # detect the type of gpus available.
    # If there is at least one A100 80GB or H100,
    # tensor parallelization is not needed.
    # Else, check that there are at least 4 V100s.
    # and set tensor_parallel_size=4

    # num_devices = torch.cuda.device_count()
    # device_counts = {}
    # for i in range(num_devices):
    #     device_name = torch.cuda.get_device_name(i)
    #     if device_name in device_counts:
    #         device_counts[device_name] += 1
    #     else:
    #         device_counts[device_name] = 1

    # print(f"Worker {completion_worker_id} detected the following devices: {device_counts}")

    # if "A100-SXM4-80GB" in device_counts or "H100-SXM4-80GB" in device_counts:
    #     tensor_parallel_size = 1
    #     llm = LLM(model="deepseek-ai/DeepSeek-Prover-V1.5-RL",
    #               max_num_batched_tokens=8192,
    #               trust_remote_code=True
    #               )
    # elif "Tesla V100-SXM2-16GB" in device_counts:
    #     if device_counts["Tesla V100-SXM2-16GB"] >= 4:
    #         tensor_parallel_size = 4
    #     else:
    #         raise ValueError("Not enough Tesla V100-SXM2-16GB GPUs available.")

    # Set up vllm stuff.
    import gc

    from vllm import LLM, SamplingParams
    from vllm.distributed.parallel_state import (
        destroy_distributed_environment,
        destroy_model_parallel,
    )

    os.environ["CUDA_VISIBLE_DEVICES"] = ",".join(map(str, gpu_set))

    # TODO: stuff all of the configs into a config file.
<<<<<<< HEAD
    # llm = LLM(model="deepseek-ai/DeepSeek-Prover-V1.5-RL",
    #           max_num_batched_tokens=8192,
    #           trust_remote_code=True,
    #           dtype="float16",
    #           tensor_parallel_size=len(gpu_set))
    llm = LLM(model="deepseek-ai/DeepSeek-Prover-V1.5-RL",
              max_num_batched_tokens=8192,
              trust_remote_code=True,
              #   enforce_eager=True,
              tensor_parallel_size=len(gpu_set),
              swap_space=16
              )
=======
    llm = LLM(model="deepseek-ai/DeepSeek-Prover-V1.5-RL",
              max_num_batched_tokens=config['max_num_batched_tokens'],
              trust_remote_code=True,
              dtype="float16",
              tensor_parallel_size=len(gpu_set))
>>>>>>> 4773436b

    sampling_params = SamplingParams(
        **config['sampling']
    )

    while True:
        # check for kill signals from the master queue.
        try:
            kill_signal = completion_queue.get_nowait()
            print(
                f"Worker {completion_worker_id} received kill signal: {kill_signal}")
            if kill_signal == "kill":
                break
        except queue.Empty:
            pass

        my_tasks = []
        # tasks should take the form
        # {
        #   'mcts_worker_id': int, # The worker task id that generated this task.
        #   'completion_task_id': int, # The specific completion task id of this task.
        #   'task': str # The task to complete, a string prompt.
        #   'type': str # Should be 'completion'
        # }
        try:
            new_task = global_completion_queue.get(timeout=30)
        except queue.Empty:
            pass
        else:
            assert new_task['type'] == 'completion'
            my_tasks.append(new_task)

        while len(my_tasks) < config['batch_size']:
            try:
                task = global_completion_queue.get_nowait()
            except queue.Empty:
                break
            assert task['type'] == 'completion'
            my_tasks.append(task)

        logger.info(
            f"Worker {completion_worker_id} received {len(my_tasks)} tasks.")

        if len(my_tasks) == 0:
            # Spinlock, disappointing, but there's nothing to do.
            continue
        # We have tasks to complete.
        input_data = [
            my_tasks[i]['task']
            for i in range(len(my_tasks))
        ]
        outputs = llm.generate(
            input_data,
            sampling_params=sampling_params
        )
        for i in range(len(outputs)):
            result = {
                'mcts_worker_id': my_tasks[i]['mcts_worker_id'],
                'completion_task_id': my_tasks[i]['completion_task_id'],
                'output': outputs[i].outputs[0].text,
                'type': 'completion'
            }
            logger.info(str(result))

            worker_queues[my_tasks[i]['mcts_worker_id']].put(result)

    destroy_model_parallel()
    destroy_distributed_environment()
    del llm.llm_engine.model_executor
    del llm
    gc.collect()
    print("Completion worker " + str(completion_worker_id) + " is dead.")
    logger.info("Completion worker " + str(completion_worker_id) + " is dead.")<|MERGE_RESOLUTION|>--- conflicted
+++ resolved
@@ -76,7 +76,6 @@
     os.environ["CUDA_VISIBLE_DEVICES"] = ",".join(map(str, gpu_set))
 
     # TODO: stuff all of the configs into a config file.
-<<<<<<< HEAD
     # llm = LLM(model="deepseek-ai/DeepSeek-Prover-V1.5-RL",
     #           max_num_batched_tokens=8192,
     #           trust_remote_code=True,
@@ -89,13 +88,6 @@
               tensor_parallel_size=len(gpu_set),
               swap_space=16
               )
-=======
-    llm = LLM(model="deepseek-ai/DeepSeek-Prover-V1.5-RL",
-              max_num_batched_tokens=config['max_num_batched_tokens'],
-              trust_remote_code=True,
-              dtype="float16",
-              tensor_parallel_size=len(gpu_set))
->>>>>>> 4773436b
 
     sampling_params = SamplingParams(
         **config['sampling']
