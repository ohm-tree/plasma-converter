import json
import logging
import multiprocessing
import os
import queue
import time
from typing import Dict, List

from vllm import RequestOutput

from src.workers.llm_worker import LLMWorker
from src.workers.types import (
    ContextWorkerType,
    PolicyValuePostProcessTaskType,
    PolicyValueTaskType,
    PolicyValueWorkerType,
)
from src.workers.worker import *


def construct_context(lean_game_dict: Dict) -> str:
    """
    Generate a prompt for the policy-value worker to suggest comments.
    """
    res = """This is a partial Lean 4 proof.
```lean4
"""
    res += lean_game_dict['header'] + \
        lean_game_dict['problem'] + lean_game_dict['old_code']
    res += """
```
Here is the tactic state at this point:
```lean4
"""
    res += lean_game_dict['tactic_state']
    res += f"""
```
Please summarize what we have proven so far.
Please summarize the current tactic state of the proof.
Then, please discuss whether or not the proof is on the right track. Are we proving useful lemmas? Are we using the right tactics? Are we missing any key insights?
"""
    return res


def policy_value_suggest_comments(lean_game_dict: Dict, discussion_context: str, num: int = 5) -> str:
    # We should call the LLM now.

    res = discussion_context + f"""Here is the tactic state at this point:
```lean4
"""
    res += lean_game_dict['tactic_state']
    res += f"""
```
Then, please suggest 5 ideas to complete the proof.
Please delimit each idea with <IDEA></IDEA> tags.

Rate the likelihood that this proof will succeed on a scale of 1 (very unlikely) to 10 (very likely).
Please delimit this rating with a single number inside <RATING></RATING> tags.

<IDEA>"""
    return res


def parse_policy_value_output(output: str, logger: logging.Logger,
                              num: int = 5) -> Dict:
    """
    Parse the output of the policy-value worker into a dict.

    Parameters:
    ----------
    output: str
        The output of the policy-value worker.
    logger: logging.Logger
        The logger to log any warnings.
    num: int
        The number of comments that the LLM should have generated.
        The output will contain num + 1 comments, where the first comment is the empty string.

    Returns:
    -------
    res: Dict
        A dictionary containing the rating, comments, policy, and value.
    """
    res = {}

    # We truncated the first <IDEA> for prompting purposes...
    output = "<IDEA>" + output

    try:
        rating_output = output.split("<RATING>")[1]
        res['rating'] = int(rating_output.split("</RATING>")[0])
    except:
        logger.warning(f"Rating output is not a number.")
        res['rating'] = 5  # default to 5 if the rating is not a number.

    idea_outputs = output.split("<IDEA>")
    res['comments'] = [""]
    for i in range(1, min(len(idea_outputs), num + 1)):
        idea = idea_outputs[i].split("</IDEA>")[0]
        res['comments'].append(idea)

    if len(res['comments']) < num + 1:
        # Default to empty strings if there are not enough comments.
        logger.warning(
            f"Number of comments is less than expected: {len(res['comments']) - 1}")
        res['comments'] += [""] * (num + 1 - len(res['comments']))

    # pre-pend the empty comment.

    # TODO: for now, we will just return a uniform distribution over the ideas.
    res['policy'] = [1.0 / (num + 1) for _ in range(num + 1)]
    res['value'] = res['rating'] / 10.0

    return res


class ContextWorker(LLMWorker):

    def __init__(self,
                 config: dict,
                 run_name: str,
                 task_id: int,
                 gpu_set: List[int],
                 queues: Dict[Union[TaskType, WorkerIdentifer], multiprocessing.Queue],
                 ):
        super().__init__(
            worker_id=WorkerIdentifer(
                ContextWorkerType, task_id),
            queues=queues,
            run_name=run_name,
            gpu_set=gpu_set,
            LLM_kwargs={
                'model': "deepseek-ai/deepseek-math-7b-instruct",
                'max_num_batched_tokens': 8192,
                'trust_remote_code': True,
            },
            sampling_kwargs={
                'max_tokens': 1024,
                'temperature': 0.0,
                'top_k': 1,
                'top_p': 1.0
            }
        )
        self.config = config

    def loop(self):
        my_tasks: Iterable[WorkerTask] = self.spin_deque_task(
            task_type=ContextWorkerType,
            timeout=30,
            max_tasks=self.config['batch_size'],
        )
        self.logger.info(
            f"Received {len(my_tasks)} tasks.")

<<<<<<< HEAD
    # I live in src/workers/
    WORKER_DIR = os.path.dirname(os.path.abspath(__file__))
    SRC_DIR = os.path.dirname(WORKER_DIR)
    ROOT_DIR = os.path.dirname(SRC_DIR)

    # give myself a custom logging file.
    os.makedirs(f"{ROOT_DIR}/logs/{run_name}", exist_ok=True)
    logger = logging.getLogger()
    logger.setLevel(logging.INFO)
    fh = logging.FileHandler(
        f"logs/{run_name}/context_worker_{context_worker_id}.log")
    formatter = logging.Formatter('%(asctime)s - %(levelname)s - %(message)s')
    fh.setFormatter(formatter)
    logger.addHandler(fh)
    logger.info(f"Starting context worker {context_worker_id}.")

    # Set up vllm stuff.
    import gc

    from vllm import LLM, SamplingParams
    from vllm.distributed.parallel_state import (
        destroy_distributed_environment,
        destroy_model_parallel,
    )

    os.environ["CUDA_VISIBLE_DEVICES"] = ",".join(map(str, gpu_set))

    # TODO: stuff all of the configs into a config file.
    # llm = LLM(model="deepseek-ai/DeepSeek-Prover-V1.5-RL",
    #           max_num_batched_tokens=8192,
    #           trust_remote_code=True,
    #           dtype="float16",
    #           tensor_parallel_size=len(gpu_set))
    llm = LLM(model="deepseek-ai/DeepSeek-Prover-V1.5-RL",
              max_num_batched_tokens=8192,
              trust_remote_code=True,
              tensor_parallel_size=len(gpu_set))

    sampling_params = SamplingParams(
        max_tokens=1024,
        temperature=0.0,
        top_k=1,
        top_p=1.0
    )

    logger.info("Context worker initialized.")

    # bloodline = time.time()

    while True:
        # check my personal queue for blood.
        # found_blood = False
        kill = False
        while True:
            try:
                blood = context_queue.get_nowait()
            except queue.Empty:
                break
            else:
                if blood == 'kill':
                    # found_blood = False
                    kill = True
                    break
                # found_blood = True
                # bloodline = time.time()

        if kill:
            logger.info("Kill signal received. Dying.")
            break
        # if ((not found_blood) and time.time() < bloodline + 60 * 15):
        #     # If I haven't received a signal that other processes are
        #     # alive in the last 15 minutes, I should die.
        #     if not found_blood:
        #         logger.info("No blood found. Dying.")
        #         break

        my_tasks = []
        # tasks should take the form
        # {
        #   'mcts_worker_id': int, # The worker task id that generated this task.
        #   'task_id': int, # The specific completion task id of this task.
        #   'task_input': dict # The task to complete, which is a lean_game_dict.
        #   'type': dict
        # }
        try:
            new_task = global_context_queue.get(timeout=30)
        except queue.Empty:
            pass
        else:
            assert new_task['type'] == 'context'
            my_tasks.append(new_task)

        while len(my_tasks) < config['batch_size']:
            try:
                new_task = global_context_queue.get_nowait()
            except queue.Empty:
                break
            assert new_task['type'] == 'context'
            my_tasks.append(new_task)

        logger.info(f"Context Worker Received {len(my_tasks)} tasks.")
=======
>>>>>>> 3b8f2056
        if len(my_tasks) == 0:
            # Spinlock, disappointing, but there's nothing to do.
            return
        # We have tasks to complete.
        input_data = [
            construct_context(i.task)
            for i in my_tasks
        ]
        outputs: List[RequestOutput] = self.generate(
            input_data,
            sampling_params=self.sampling_params
        )

        for i in range(len(outputs)):
            output = outputs[i].outputs[0].text
            self.logger.info(output)
            task: WorkerTask = my_tasks[i]
            self.enqueue(
                obj=WorkerResponse(
                    head_id=self.worker_id,
                    tail_id=task.head_id,
                    task_id=task.task_id,
                    task=task.task,
                    response=output
                ),
                where=PolicyValuePostProcessTaskType
            )


class PolicyValueWorker(LLMWorker):
    def __init__(self,
                 config: dict,
                 run_name: str,
                 task_id: int,
                 gpu_set: List[int],
                 queues: Dict[Union[TaskType, WorkerIdentifer], multiprocessing.Queue],
                 ):
        super().__init__(
            worker_id=WorkerIdentifer(
                PolicyValueWorkerType, task_id),
            queues=queues,
            run_name=run_name,
            gpu_set=gpu_set,
            LLM_kwargs={
                'model': "deepseek-ai/deepseek-math-7b-instruct",
                'max_num_batched_tokens': 8192,
                'trust_remote_code': True,
            },
            sampling_kwargs={
                'max_tokens': 512,
                'temperature': 0.0,
                'top_k': 1,
                'top_p': 1.0
            }
        )
        self.config = config

    def loop(self):
        my_tasks: Iterable[WorkerTask] = self.spin_deque_task(
            task_type=PolicyValueTaskType,
            timeout=30,
            max_tasks=self.config['batch_size'],
        )
        self.logger.info(
            f"Received {len(my_tasks)} tasks.")

<<<<<<< HEAD
    # I live in src/workers/
    WORKER_DIR = os.path.dirname(os.path.abspath(__file__))
    SRC_DIR = os.path.dirname(WORKER_DIR)
    ROOT_DIR = os.path.dirname(SRC_DIR)

    # give myself a custom logging file.
    os.makedirs(f"{ROOT_DIR}/logs/{run_name}", exist_ok=True)
    logger = logging.getLogger()
    logger.setLevel(logging.INFO)
    fh = logging.FileHandler(
        f"logs/{run_name}/policy_value_worker_{policy_value_worker_id}.log")
    formatter = logging.Formatter('%(asctime)s - %(levelname)s - %(message)s')
    fh.setFormatter(formatter)
    logger.addHandler(fh)
    logger.info(f"Starting policy-value worker {policy_value_worker_id}.")

    # Set up vllm stuff.
    import gc

    from vllm import LLM, SamplingParams
    from vllm.distributed.parallel_state import (
        destroy_distributed_environment,
        destroy_model_parallel,
    )

    os.environ["CUDA_VISIBLE_DEVICES"] = ",".join(map(str, gpu_set))

    # TODO: stuff all of the configs into a config file.
    # llm = LLM(model="deepseek-ai/deepseek-math-7b-instruct",
    #           max_num_batched_tokens=8192,
    #           trust_remote_code=True,
    #           dtype="float16",
    #           tensor_parallel_size=len(gpu_set))
    llm = LLM(model="deepseek-ai/deepseek-math-7b-instruct",
              max_num_batched_tokens=8192,
              trust_remote_code=True,
              tensor_parallel_size=len(gpu_set))

    sampling_params = SamplingParams(
        max_tokens=512,
        temperature=0.0,
        top_k=1,
        top_p=1.0
    )

    logger.info("Policy-value worker initialized.")

    # bloodline = time.time()

    while True:
        # check my personal queue for blood.
        # found_blood = False
        kill = False
        while True:
            try:
                blood = policy_value_queue.get_nowait()
            except queue.Empty:
                break
            else:
                if blood == 'kill':
                    # found_blood = False
                    kill = True
                    break
                # found_blood = True
                # bloodline = time.time()

        if kill:
            logger.fatal("Kill signal received. Dying.")
            break
        # if ((not found_blood) and time.time() < bloodline + 60 * 15):
        #     # If I haven't received a signal that other processes are
        #     # alive in the last 15 minutes, I should die.
        #     if not found_blood:
        #         logger.info("No blood found. Dying.")
        #         break

        my_tasks = []
        # tasks should take the form
        # {
        #   'mcts_worker_id': int, # The worker task id that generated this task.
        #   'task_id': int, # The specific completion task id of this task.
        #   'task_input': str # The task to complete, a string prompt.
        #   'type': dict
        # }
        try:
            new_task = global_policy_value_queue.get(timeout=30)
        except queue.Empty:
            pass
        else:
            assert new_task['type'] == 'policy_value'
            my_tasks.append(new_task)
        while len(my_tasks) < policy_value_batch_size:
            try:
                new_task = global_policy_value_queue.get_nowait()
            except queue.Empty:
                break
            assert new_task['type'] == 'policy_value'
            my_tasks.append(new_task)

        logger.info(f"PV Worker received {len(my_tasks)} tasks.")
=======
>>>>>>> 3b8f2056
        if len(my_tasks) == 0:
            # Spinlock, disappointing, but there's nothing to do.
            return
        # We have tasks to complete.
        input_data = [
            policy_value_suggest_comments(
                i.task['task_input'],
                i.task['task_context']
            )
            for i in my_tasks
        ]
        outputs: List[RequestOutput] = self.generate(
            input_data,
            sampling_params=self.sampling_params
        )

        for i in range(len(outputs)):
            output = outputs[i].outputs[0].text
            self.logger.info(output)
            res = parse_policy_value_output(
                output, self.logger)

            self.enqueue_response(
                response=res,
                task=my_tasks[i]
            )<|MERGE_RESOLUTION|>--- conflicted
+++ resolved
@@ -152,110 +152,6 @@
         self.logger.info(
             f"Received {len(my_tasks)} tasks.")
 
-<<<<<<< HEAD
-    # I live in src/workers/
-    WORKER_DIR = os.path.dirname(os.path.abspath(__file__))
-    SRC_DIR = os.path.dirname(WORKER_DIR)
-    ROOT_DIR = os.path.dirname(SRC_DIR)
-
-    # give myself a custom logging file.
-    os.makedirs(f"{ROOT_DIR}/logs/{run_name}", exist_ok=True)
-    logger = logging.getLogger()
-    logger.setLevel(logging.INFO)
-    fh = logging.FileHandler(
-        f"logs/{run_name}/context_worker_{context_worker_id}.log")
-    formatter = logging.Formatter('%(asctime)s - %(levelname)s - %(message)s')
-    fh.setFormatter(formatter)
-    logger.addHandler(fh)
-    logger.info(f"Starting context worker {context_worker_id}.")
-
-    # Set up vllm stuff.
-    import gc
-
-    from vllm import LLM, SamplingParams
-    from vllm.distributed.parallel_state import (
-        destroy_distributed_environment,
-        destroy_model_parallel,
-    )
-
-    os.environ["CUDA_VISIBLE_DEVICES"] = ",".join(map(str, gpu_set))
-
-    # TODO: stuff all of the configs into a config file.
-    # llm = LLM(model="deepseek-ai/DeepSeek-Prover-V1.5-RL",
-    #           max_num_batched_tokens=8192,
-    #           trust_remote_code=True,
-    #           dtype="float16",
-    #           tensor_parallel_size=len(gpu_set))
-    llm = LLM(model="deepseek-ai/DeepSeek-Prover-V1.5-RL",
-              max_num_batched_tokens=8192,
-              trust_remote_code=True,
-              tensor_parallel_size=len(gpu_set))
-
-    sampling_params = SamplingParams(
-        max_tokens=1024,
-        temperature=0.0,
-        top_k=1,
-        top_p=1.0
-    )
-
-    logger.info("Context worker initialized.")
-
-    # bloodline = time.time()
-
-    while True:
-        # check my personal queue for blood.
-        # found_blood = False
-        kill = False
-        while True:
-            try:
-                blood = context_queue.get_nowait()
-            except queue.Empty:
-                break
-            else:
-                if blood == 'kill':
-                    # found_blood = False
-                    kill = True
-                    break
-                # found_blood = True
-                # bloodline = time.time()
-
-        if kill:
-            logger.info("Kill signal received. Dying.")
-            break
-        # if ((not found_blood) and time.time() < bloodline + 60 * 15):
-        #     # If I haven't received a signal that other processes are
-        #     # alive in the last 15 minutes, I should die.
-        #     if not found_blood:
-        #         logger.info("No blood found. Dying.")
-        #         break
-
-        my_tasks = []
-        # tasks should take the form
-        # {
-        #   'mcts_worker_id': int, # The worker task id that generated this task.
-        #   'task_id': int, # The specific completion task id of this task.
-        #   'task_input': dict # The task to complete, which is a lean_game_dict.
-        #   'type': dict
-        # }
-        try:
-            new_task = global_context_queue.get(timeout=30)
-        except queue.Empty:
-            pass
-        else:
-            assert new_task['type'] == 'context'
-            my_tasks.append(new_task)
-
-        while len(my_tasks) < config['batch_size']:
-            try:
-                new_task = global_context_queue.get_nowait()
-            except queue.Empty:
-                break
-            assert new_task['type'] == 'context'
-            my_tasks.append(new_task)
-
-        logger.info(f"Context Worker Received {len(my_tasks)} tasks.")
-=======
->>>>>>> 3b8f2056
         if len(my_tasks) == 0:
             # Spinlock, disappointing, but there's nothing to do.
             return
@@ -322,109 +218,6 @@
         self.logger.info(
             f"Received {len(my_tasks)} tasks.")
 
-<<<<<<< HEAD
-    # I live in src/workers/
-    WORKER_DIR = os.path.dirname(os.path.abspath(__file__))
-    SRC_DIR = os.path.dirname(WORKER_DIR)
-    ROOT_DIR = os.path.dirname(SRC_DIR)
-
-    # give myself a custom logging file.
-    os.makedirs(f"{ROOT_DIR}/logs/{run_name}", exist_ok=True)
-    logger = logging.getLogger()
-    logger.setLevel(logging.INFO)
-    fh = logging.FileHandler(
-        f"logs/{run_name}/policy_value_worker_{policy_value_worker_id}.log")
-    formatter = logging.Formatter('%(asctime)s - %(levelname)s - %(message)s')
-    fh.setFormatter(formatter)
-    logger.addHandler(fh)
-    logger.info(f"Starting policy-value worker {policy_value_worker_id}.")
-
-    # Set up vllm stuff.
-    import gc
-
-    from vllm import LLM, SamplingParams
-    from vllm.distributed.parallel_state import (
-        destroy_distributed_environment,
-        destroy_model_parallel,
-    )
-
-    os.environ["CUDA_VISIBLE_DEVICES"] = ",".join(map(str, gpu_set))
-
-    # TODO: stuff all of the configs into a config file.
-    # llm = LLM(model="deepseek-ai/deepseek-math-7b-instruct",
-    #           max_num_batched_tokens=8192,
-    #           trust_remote_code=True,
-    #           dtype="float16",
-    #           tensor_parallel_size=len(gpu_set))
-    llm = LLM(model="deepseek-ai/deepseek-math-7b-instruct",
-              max_num_batched_tokens=8192,
-              trust_remote_code=True,
-              tensor_parallel_size=len(gpu_set))
-
-    sampling_params = SamplingParams(
-        max_tokens=512,
-        temperature=0.0,
-        top_k=1,
-        top_p=1.0
-    )
-
-    logger.info("Policy-value worker initialized.")
-
-    # bloodline = time.time()
-
-    while True:
-        # check my personal queue for blood.
-        # found_blood = False
-        kill = False
-        while True:
-            try:
-                blood = policy_value_queue.get_nowait()
-            except queue.Empty:
-                break
-            else:
-                if blood == 'kill':
-                    # found_blood = False
-                    kill = True
-                    break
-                # found_blood = True
-                # bloodline = time.time()
-
-        if kill:
-            logger.fatal("Kill signal received. Dying.")
-            break
-        # if ((not found_blood) and time.time() < bloodline + 60 * 15):
-        #     # If I haven't received a signal that other processes are
-        #     # alive in the last 15 minutes, I should die.
-        #     if not found_blood:
-        #         logger.info("No blood found. Dying.")
-        #         break
-
-        my_tasks = []
-        # tasks should take the form
-        # {
-        #   'mcts_worker_id': int, # The worker task id that generated this task.
-        #   'task_id': int, # The specific completion task id of this task.
-        #   'task_input': str # The task to complete, a string prompt.
-        #   'type': dict
-        # }
-        try:
-            new_task = global_policy_value_queue.get(timeout=30)
-        except queue.Empty:
-            pass
-        else:
-            assert new_task['type'] == 'policy_value'
-            my_tasks.append(new_task)
-        while len(my_tasks) < policy_value_batch_size:
-            try:
-                new_task = global_policy_value_queue.get_nowait()
-            except queue.Empty:
-                break
-            assert new_task['type'] == 'policy_value'
-            my_tasks.append(new_task)
-
-        logger.info(f"PV Worker received {len(my_tasks)} tasks.")
-=======
->>>>>>> 3b8f2056
         if len(my_tasks) == 0:
             # Spinlock, disappointing, but there's nothing to do.
             return
