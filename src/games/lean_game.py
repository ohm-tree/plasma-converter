--- conflicted
+++ resolved
@@ -505,11 +505,7 @@
         self.processed = True
         full_code = ''.join(
             [self.header, self.problem, self.old_code,
-<<<<<<< HEAD
-                self.comment, self.new_code, self.tailer]
-=======
                 self.comment, self.new_code]
->>>>>>> fe2b9ace
         )
 
         result = process_lean4_results(
